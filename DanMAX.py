--- conflicted
+++ resolved
@@ -517,14 +517,9 @@
     """
     
     dic = getMetaDic(fname)
-<<<<<<< HEAD
     scan_type = getScanType(fname).split()
     motors = [s for s in scan_type if s.lower().islower()][1:]
     motors = [m for m in motors if not 'false' in m.lower() and not 'true' in m.lower()]
-=======
-    scan_type = getScanType(fname,proposal,visit).split()
-    motors = [s for s in scan_type if s.islower()][1:]
->>>>>>> fbba833a
     motor_steps = []
     print(motors)
     for motor in motors:
