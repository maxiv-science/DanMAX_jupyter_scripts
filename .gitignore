# Byte-compiled / optimized / DLL files
__pycache__/
*.py[cod]
*$py.class

# C extensions
*.so

# Distribution / packaging
.Python
build/
develop-eggs/
dist/
downloads/
eggs/
.eggs/
lib/
lib64/
parts/
sdist/
var/
wheels/
share/python-wheels/
*.egg-info/
.installed.cfg
*.egg
MANIFEST

# PyInstaller
#  Usually these files are written by a python script from a template
#  before PyInstaller builds the exe, so as to inject date/other infos into it.
*.manifest
*.spec

# Installer logs
pip-log.txt
pip-delete-this-directory.txt

# Unit test / coverage reports
htmlcov/
.tox/
.nox/
.coverage
.coverage.*
.cache
nosetests.xml
coverage.xml
*.cover
.hypothesis/
.pytest_cache/

# Translations
*.mo
*.pot

# Django stuff:
*.log
local_settings.py
db.sqlite3

# Flask stuff:
instance/
.webassets-cache

# Scrapy stuff:
.scrapy

# Sphinx documentation
docs/_build/

# PyBuilder
target/

# Jupyter Notebook
.ipynb_checkpoints

# IPython
profile_default/
ipython_config.py

# pyenv
.python-version

# celery beat schedule file
celerybeat-schedule

# SageMath parsed files
*.sage.py

# Environments
.env
.venv
env/
venv/
ENV/
env.bak/
venv.bak/

# Spyder project settings
.spyderproject
.spyproject

# Rope project settings
.ropeproject

# mkdocs documentation
/site

# mypy
.mypy_cache/
.dmypy.json
dmypy.json

# Pyre type checker
.pyre/

<<<<<<< HEAD
# Vim
*.swp
=======
#vim swap file
*.swp

#test notebook
development_test_notebook.ipynb
>>>>>>> e5525a3d
<|MERGE_RESOLUTION|>--- conflicted
+++ resolved
@@ -114,13 +114,8 @@
 # Pyre type checker
 .pyre/
 
-<<<<<<< HEAD
-# Vim
-*.swp
-=======
 #vim swap file
 *.swp
 
 #test notebook
-development_test_notebook.ipynb
->>>>>>> e5525a3d
+development_test_notebook.ipynb